--- conflicted
+++ resolved
@@ -139,21 +139,18 @@
       S3_ACCESS_KEY: "${MINIO_ROOT_USER}"
       S3_SECRET_KEY: "${MINIO_ROOT_PASSWORD}"
       S3_BUCKET: "${S3_BUCKET}"
-<<<<<<< HEAD
-      TASK_SERVICE_URL: "http://task-service:8010"
-=======
-    # depends_on:
-    #   db:
-    #     condition: service_healthy
-    #   auth-service:
-    #     condition: service_healthy
->>>>>>> 175a7e47
-    restart: unless-stopped
-    # healthcheck:
-    #   test: ["CMD", "curl", "-f", "http://localhost:8000/health"]
-    #   interval: 30s
-    #   timeout: 10s
-    #   retries: 3
+      TASK_SERVICE_URL: "http://task-service:8010"
+    depends_on:
+      db:
+        condition: service_healthy
+      auth-service:
+        condition: service_healthy
+    restart: unless-stopped
+    healthcheck:
+      test: ["CMD", "curl", "-f", "http://localhost:8000/health"]
+      interval: 30s
+      timeout: 10s
+      retries: 3
   embedding-service:
     build: ./embedding-service
     ports:
